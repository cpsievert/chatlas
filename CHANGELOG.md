# Changelog

<!--
All notable changes to this project will be documented in this file.

The format is based on [Keep a Changelog](https://keepachangelog.com/en/1.1.0/),
and this project adheres to [Semantic Versioning](https://semver.org/spec/v2.0.0.html).
-->

## [UNRELEASED]

### New features

<<<<<<< HEAD
* The `Chat` class gains a `.token_count()` method to help estimate input tokens before sending it to the LLM. (#23)
=======
* `Chat`'s `.tokens()` method gains a `values` argument. Set it to `"discrete"` to get a result that can be summed to determine the token cost of submitting the current turns. The default (`"cumulative"`), remains the same (the result can be summed to determine the overall token cost of the conversation).
>>>>>>> e0336848

### Bug fixes

* `ChatOllama` no longer fails when a `OPENAI_API_KEY` environment variable is not set.
* `ChatOpenAI` now correctly includes the relevant `detail` on `ContentImageRemote()` input.
* `ChatGoogle` now correctly logs its `token_usage()`. (#23)


## [0.2.0] - 2024-12-11

First stable release of `chatlas`, see the website to learn more <https://posit-dev.github.io/chatlas/> <|MERGE_RESOLUTION|>--- conflicted
+++ resolved
@@ -11,11 +11,8 @@
 
 ### New features
 
-<<<<<<< HEAD
-* The `Chat` class gains a `.token_count()` method to help estimate input tokens before sending it to the LLM. (#23)
-=======
+* The `Chat` class gains a `.token_count()` method to help estimate token cost of new input before generating a response for it. (#23)
 * `Chat`'s `.tokens()` method gains a `values` argument. Set it to `"discrete"` to get a result that can be summed to determine the token cost of submitting the current turns. The default (`"cumulative"`), remains the same (the result can be summed to determine the overall token cost of the conversation).
->>>>>>> e0336848
 
 ### Bug fixes
 
